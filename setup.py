#!/usr/bin/env python
# This file is part of PSAMM.
#
# PSAMM is free software: you can redistribute it and/or modify
# it under the terms of the GNU General Public License as published by
# the Free Software Foundation, either version 3 of the License, or
# (at your option) any later version.
#
# PSAMM is distributed in the hope that it will be useful,
# but WITHOUT ANY WARRANTY; without even the implied warranty of
# MERCHANTABILITY or FITNESS FOR A PARTICULAR PURPOSE.  See the
# GNU General Public License for more details.
#
# You should have received a copy of the GNU General Public License
# along with PSAMM.  If not, see <http://www.gnu.org/licenses/>.
#
# Copyright 2014-2017  Jon Lund Steffensen <jon_steffensen@uri.edu>

from __future__ import print_function

import sys
from setuptools import setup, find_packages
import pkg_resources

# Read long description
with open('README.rst') as f:
    long_description = f.read()

# Test whether psamm-import is currently installed. Since the psamm-import
# functionality was moved to this package (except Excel importers), only newer
# versions of psamm-import are compatible with recent versions of PSAMM.
try:
    pkg_resources.get_distribution('psamm-import <= 0.15.2')
except (pkg_resources.DistributionNotFound,
        pkg_resources.VersionConflict):
    pass
else:
    msg = (
        'Please upgrade or uninstall psamm-import before upgrading psamm:\n'
        '$ pip install --upgrade psamm-import\n'
        ' OR\n'
        '$ pip uninstall psamm-import'
        '\n\n'
        ' The functionality of the psamm-import package has been moved into'
        ' the psamm package, and the psamm-import package now only contains'
        ' the model-specific Excel importers.')
    print(msg, file=sys.stderr)
    sys.exit(1)


setup(
    name='psamm',
    version='0.31',
    description='PSAMM metabolic modeling tools',
    maintainer='Jon Lund Steffensen',
    maintainer_email='jon_steffensen@uri.edu',
    url='https://github.com/zhanglab/psamm',
    license='GNU GPLv3+',

    long_description=long_description,

    classifiers=[
        'Development Status :: 4 - Beta',
        (
            'License :: OSI Approved :: '
            'GNU General Public License v3 or later (GPLv3+)'),
        'Programming Language :: Python :: 2.7',
        'Programming Language :: Python :: 3.3',
        'Programming Language :: Python :: 3.4',
        'Programming Language :: Python :: 3.5',
        'Programming Language :: Python :: 3.6',
        'Programming Language :: Python :: 3.7',
    ],

    packages=find_packages(),

    entry_points='''
        [console_scripts]
        psamm-model = psamm.command:main
        psamm-sbml-model = psamm.command:main_sbml
        psamm-list-lpsolvers = psamm.lpsolver.generic:list_solvers
        psamm-import = psamm.importer:main
        psamm-import-bigg = psamm.importer:main_bigg

        [psamm.commands]
        chargecheck = psamm.commands.chargecheck:ChargeBalanceCommand
        console = psamm.commands.console:ConsoleCommand
        duplicatescheck = psamm.commands.duplicatescheck:DuplicatesCheck
        excelexport = psamm.commands.excelexport:ExcelExportCommand
        fastgapfill = psamm.commands.fastgapfill:FastGapFillCommand
        fba = psamm.commands.fba:FluxBalanceCommand
        fluxcheck = psamm.commands.fluxcheck:FluxConsistencyCommand
        fluxcoupling = psamm.commands.fluxcoupling:FluxCouplingCommand
        formulacheck = psamm.commands.formulacheck:FormulaBalanceCommand
        fva = psamm.commands.fva:FluxVariabilityCommand
        gapcheck = psamm.commands.gapcheck:GapCheckCommand
        gapfill = psamm.commands.gapfill:GapFillCommand
        genedelete = psamm.commands.genedelete:GeneDeletionCommand
        masscheck = psamm.commands.masscheck:MassConsistencyCommand
        primarypairs = psamm.commands.primarypairs:PrimaryPairsCommand
        randomsparse = psamm.commands.randomsparse:RandomSparseNetworkCommand
        robustness = psamm.commands.robustness:RobustnessCommand
        sbmlexport = psamm.commands.sbmlexport:SBMLExport
        search = psamm.commands.search:SearchCommand
        tableexport = psamm.commands.tableexport:ExportTableCommand
<<<<<<< HEAD
        psammotate = psamm.commands.psammotate:PsammotateCommand
=======
        modelmapping = psamm.commands.model_mapping:ModelMappingCommand
>>>>>>> 1af59c19

        [psamm.importer]
        JSON = psamm.importers.cobrajson:Importer
        SBML = psamm.importers.sbml:NonstrictImporter
        SBML-strict = psamm.importers.sbml:StrictImporter
        MATLAB = psamm.importers.matlab:Importer
    ''',

    test_suite='psamm.tests',

    install_requires=[
        'PyYAML~=3.11',
        'six',
        'xlsxwriter',
<<<<<<< HEAD
        'numpy',
        'scipy'
=======
        'future',
        'pandas'
>>>>>>> 1af59c19
    ],
    extras_require={
        'docs': ['sphinx', 'sphinx_rtd_theme', 'mock'],
        ':python_version=="2.7"': ['enum34'],
        ':python_version=="3.3"': ['enum34']
    })<|MERGE_RESOLUTION|>--- conflicted
+++ resolved
@@ -103,12 +103,8 @@
         sbmlexport = psamm.commands.sbmlexport:SBMLExport
         search = psamm.commands.search:SearchCommand
         tableexport = psamm.commands.tableexport:ExportTableCommand
-<<<<<<< HEAD
         psammotate = psamm.commands.psammotate:PsammotateCommand
-=======
         modelmapping = psamm.commands.model_mapping:ModelMappingCommand
->>>>>>> 1af59c19
-
         [psamm.importer]
         JSON = psamm.importers.cobrajson:Importer
         SBML = psamm.importers.sbml:NonstrictImporter
@@ -122,13 +118,10 @@
         'PyYAML~=3.11',
         'six',
         'xlsxwriter',
-<<<<<<< HEAD
         'numpy',
         'scipy'
-=======
         'future',
         'pandas'
->>>>>>> 1af59c19
     ],
     extras_require={
         'docs': ['sphinx', 'sphinx_rtd_theme', 'mock'],
