#!/usr/bin/env python
# This file is part of PSAMM.
#
# PSAMM is free software: you can redistribute it and/or modify
# it under the terms of the GNU General Public License as published by
# the Free Software Foundation, either version 3 of the License, or
# (at your option) any later version.
#
# PSAMM is distributed in the hope that it will be useful,
# but WITHOUT ANY WARRANTY; without even the implied warranty of
# MERCHANTABILITY or FITNESS FOR A PARTICULAR PURPOSE.  See the
# GNU General Public License for more details.
#
# You should have received a copy of the GNU General Public License
# along with PSAMM.  If not, see <http://www.gnu.org/licenses/>.
#
# Copyright 2014-2015  Jon Lund Steffensen <jon_steffensen@uri.edu>
# Copyright 2015-2020  Keith Dufault-Thompson <keitht547@my.uri.edu>

import unittest

from psamm.metabolicmodel import MetabolicModel
from psamm.database import DictDatabase
from psamm import fluxanalysis
from psamm.datasource.reaction import parse_reaction
from psamm.lpsolver import generic

from six import itervalues


class TestFluxBalance(unittest.TestCase):
    def setUp(self):
        self.database = DictDatabase()
        self.database.set_reaction('rxn_1', parse_reaction('=> (2) |A|'))
        self.database.set_reaction('rxn_2', parse_reaction('|A| <=> |B|'))
        self.database.set_reaction('rxn_3', parse_reaction('|A| => |D|'))
        self.database.set_reaction('rxn_4', parse_reaction('|A| => |C|'))
        self.database.set_reaction('rxn_5', parse_reaction('|C| => |D|'))
        self.database.set_reaction('rxn_6', parse_reaction('|D| =>'))
        self.model = MetabolicModel.load_model(
            self.database, self.database.reactions)

        try:
            self.solver = generic.Solver()
        except generic.RequirementsError:
            self.skipTest('Unable to find an LP solver for tests')

    def test_flux_balance_rxn_1(self):
        fluxes = dict(fluxanalysis.flux_balance(
            self.model, 'rxn_1', tfba=False, solver=self.solver))
        self.assertAlmostEqual(fluxes['rxn_1'], 500)
        self.assertAlmostEqual(fluxes['rxn_2'], 0)
        self.assertAlmostEqual(fluxes['rxn_6'], 1000)

    def test_flux_balance_rxn_2(self):
        fluxes = dict(fluxanalysis.flux_balance(
            self.model, 'rxn_2', tfba=False, solver=self.solver))
        self.assertAlmostEqual(fluxes['rxn_2'], 0)

    def test_flux_balance_rxn_3(self):
        fluxes = dict(fluxanalysis.flux_balance(
            self.model, 'rxn_3', tfba=False, solver=self.solver))
        self.assertAlmostEqual(fluxes['rxn_1'], 500)
        self.assertAlmostEqual(fluxes['rxn_2'], 0)
        self.assertAlmostEqual(fluxes['rxn_3'], 1000)
        self.assertAlmostEqual(fluxes['rxn_6'], 1000)

    def test_flux_balance_rxn_6(self):
        fluxes = dict(fluxanalysis.flux_balance(
            self.model, 'rxn_6', tfba=False, solver=self.solver))
        self.assertAlmostEqual(fluxes['rxn_1'], 500)
        self.assertAlmostEqual(fluxes['rxn_2'], 0)
        self.assertAlmostEqual(fluxes['rxn_6'], 1000)

    def test_flux_balance_object_maximize(self):
        p = fluxanalysis.FluxBalanceProblem(self.model, self.solver)
        p.maximize('rxn_6')
        self.assertAlmostEqual(p.get_flux('rxn_1'), 500)
        self.assertAlmostEqual(p.get_flux('rxn_2'), 0)
        self.assertAlmostEqual(p.get_flux('rxn_6'), 1000)

    def test_flux_balance_object_minimize_l1(self):
        p = fluxanalysis.FluxBalanceProblem(self.model, self.solver)
        p.prob.add_linear_constraints(p.get_flux_var('rxn_6') == 1000)
        p.minimize_l1()
        self.assertAlmostEqual(p.get_flux('rxn_1'), 500)
        self.assertAlmostEqual(p.get_flux('rxn_2'), 0)
        self.assertAlmostEqual(p.get_flux('rxn_3'), 1000)
        self.assertAlmostEqual(p.get_flux('rxn_4'), 0)
        self.assertAlmostEqual(p.get_flux('rxn_5'), 0)
        self.assertAlmostEqual(p.get_flux('rxn_6'), 1000)

    def test_flux_balance_object_minimize_l1_function(self):
        fluxes = dict(fluxanalysis.flux_minimization(
            self.model, {'rxn_6': 1000}, self.solver))
        self.assertAlmostEqual(fluxes['rxn_1'], 500)
        self.assertAlmostEqual(fluxes['rxn_2'], 0)
        self.assertAlmostEqual(fluxes['rxn_3'], 1000)
        self.assertAlmostEqual(fluxes['rxn_4'], 0)
        self.assertAlmostEqual(fluxes['rxn_5'], 0)
        self.assertAlmostEqual(fluxes['rxn_6'], 1000)

    def test_flux_balance_object_max_min_l1(self):
        p = fluxanalysis.FluxBalanceProblem(self.model, self.solver)
        p.max_min_l1('rxn_6')
        self.assertAlmostEqual(p.get_flux('rxn_1'), 500)
        self.assertAlmostEqual(p.get_flux('rxn_2'), 0)
        self.assertAlmostEqual(p.get_flux('rxn_3'), 1000)
        self.assertAlmostEqual(p.get_flux('rxn_4'), 0)
        self.assertAlmostEqual(p.get_flux('rxn_5'), 0)
        self.assertAlmostEqual(p.get_flux('rxn_6'), 1000)

        # The temporary constraint on the reaction rxn_6 should go away. If
        # not, the next maximize will raise a FluxBalanceError.
        p.prob.add_linear_constraints(p.get_flux_var('rxn_1') == 10)
        p.maximize('rxn_6')
        self.assertAlmostEqual(p.get_flux('rxn_6'), 20)

    def test_flux_balance_object_max_min_l1_multiple(self):
        p = fluxanalysis.FluxBalanceProblem(self.model, self.solver)
        p.max_min_l1({'rxn_3': 1, 'rxn_4': 1, 'rxn_5': 1})
        self.assertAlmostEqual(p.get_flux('rxn_1'), 500)
        self.assertAlmostEqual(p.get_flux('rxn_2'), 0)
        self.assertAlmostEqual(p.get_flux('rxn_3'), 0)
        self.assertAlmostEqual(p.get_flux('rxn_4'), 1000)
        self.assertAlmostEqual(p.get_flux('rxn_5'), 1000)
        self.assertAlmostEqual(p.get_flux('rxn_6'), 1000)

    def test_flux_balance_infeasible(self):
        self.model.limits['rxn_6'].lower = 500
        self.model.limits['rxn_1'].upper = 10
        p = fluxanalysis.FluxBalanceProblem(self.model, self.solver)

        try:
            p.maximize('rxn_6')
        except fluxanalysis.FluxBalanceError as e:
            self.assertFalse(e.result.unbounded)
        else:
            self.fail('FluxBalanceError was not raised!')

    def test_flux_balance_unbounded(self):
        unbounded = float('-inf'), float('inf')
        self.model.limits['rxn_1'].bounds = unbounded
        self.model.limits['rxn_3'].bounds = unbounded
        self.model.limits['rxn_6'].bounds = unbounded
        p = fluxanalysis.FluxBalanceProblem(self.model, self.solver)

        if self.solver.properties['name'] == 'qsoptex':
            # QSopt_ex returns status code 100 for this example. It seems that
            # it is unable to determine whether the problem is unbounded.
            self.skipTest('Skipping because of known issue with QSopt_ex')

        try:
            p.maximize('rxn_6')
        except fluxanalysis.FluxBalanceError as e:
            self.assertTrue(e.result.unbounded)
        else:
            self.fail('FluxBalanceError was not raised!')


class TestFluxBalanceThermodynamic(unittest.TestCase):
    def setUp(self):
        self.database = DictDatabase()
        self.database.set_reaction('ex_A', parse_reaction('|A| <=>'))
        self.database.set_reaction('ex_D', parse_reaction('|D| <=>'))
        self.database.set_reaction('rxn_1', parse_reaction('|A| => |B|'))
        self.database.set_reaction('rxn_2', parse_reaction('|B| <=> |C|'))
        self.database.set_reaction('rxn_3', parse_reaction('|C| <=> |D|'))
        self.database.set_reaction('rxn_4', parse_reaction('|D| <=> |E|'))
        self.database.set_reaction('rxn_5', parse_reaction('|E| => |B|'))

        self.model = MetabolicModel.load_model(
            self.database, self.database.reactions)
        self.model.limits['ex_A'].lower = -10 # Low uptake
        self.model.limits['ex_D'].lower = 0 # No uptake

        try:
            self.solver = generic.Solver(integer=True)
        except generic.RequirementsError:
            self.skipTest('Unable to find an MILP solver for tests')

    def test_flux_balance_tfba_exchange_d(self):
        fluxes = dict(fluxanalysis.flux_balance(
            self.model, 'ex_D', tfba=True, solver=self.solver))
        self.assertAlmostEqual(fluxes['ex_A'], -10)
        self.assertAlmostEqual(fluxes['ex_D'], 10)
        self.assertAlmostEqual(fluxes['rxn_2'], 10)
        self.assertAlmostEqual(fluxes['rxn_4'], 0)
        self.assertAlmostEqual(fluxes['rxn_5'], 0)


class TestFluxVariability(unittest.TestCase):
    def setUp(self):
        self.database = DictDatabase()
        self.database.set_reaction('rxn_1', parse_reaction('=> (2) |A|'))
        self.database.set_reaction('rxn_2', parse_reaction('|A| <=> |B|'))
        self.database.set_reaction('rxn_3', parse_reaction('|A| => |D|'))
        self.database.set_reaction('rxn_4', parse_reaction('|A| => |C|'))
        self.database.set_reaction('rxn_5', parse_reaction('|C| => |D|'))
        self.database.set_reaction('rxn_6', parse_reaction('|D| =>'))
        self.database.set_reaction('rxn_7', parse_reaction('|E| => |F|'))
        self.database.set_reaction('rxn_8', parse_reaction('|F| => |E|'))

        self.model = MetabolicModel.load_model(
            self.database, self.database.reactions)
        self.model.limits['rxn_5'].upper = 100

        try:
            self.solver = generic.Solver()
        except generic.RequirementsError:
            self.skipTest('Unable to find an LP solver for tests')

    def test_flux_variability(self):
<<<<<<< HEAD
        try:
            self.solver = generic.Solver(integrality_tolerance=True)
        except generic.RequirementsError:
            self.skipTest('Unable to find an LP solver for tests')
=======
        if self.solver.properties['name'] == 'qsoptex':
            self.skipTest('Skipping because of known issue with QSopt_ex ('
                          'cannot assign value to integrality tolerance when '
                          'QSopt_ex is the sole LP solver)')
>>>>>>> 51822fe6

        fluxes = dict(fluxanalysis.flux_variability(
            self.model, self.model.reactions, {'rxn_6': 200},
            tfba=False, solver=self.solver))

        for bounds in itervalues(fluxes):
            self.assertEqual(len(bounds), 2)

        self.assertAlmostEqual(fluxes['rxn_1'][0], 100)

        self.assertAlmostEqual(fluxes['rxn_2'][0], 0)
        self.assertAlmostEqual(fluxes['rxn_2'][1], 0)

        self.assertAlmostEqual(fluxes['rxn_5'][0], 0)
        self.assertAlmostEqual(fluxes['rxn_5'][1], 100)

        self.assertAlmostEqual(fluxes['rxn_6'][0], 200)

        self.assertGreater(fluxes['rxn_7'][1], 0)
        self.assertGreater(fluxes['rxn_8'][1], 0)

    def test_flux_variability_unbounded(self):
        self.model.limits['rxn_7'].upper = float('inf')
        self.model.limits['rxn_8'].upper = float('inf')

        if self.solver.properties['name'] == 'qsoptex':
            # QSopt_ex returns status code 100 for this example. It seems that
            # it is unable to determine whether the problem is unbounded.
            self.skipTest('Skipping because of known issue with QSopt_ex')

        fluxes = dict(fluxanalysis.flux_variability(
            self.model, self.model.reactions, {'rxn_6': 200},
            tfba=False, solver=self.solver))

        for bounds in itervalues(fluxes):
            self.assertEqual(len(bounds), 2)

        self.assertAlmostEqual(fluxes['rxn_6'][0], 200)

        self.assertAlmostEqual(fluxes['rxn_7'][0], 0)
        self.assertEqual(fluxes['rxn_7'][1], float('inf'))

        self.assertAlmostEqual(fluxes['rxn_8'][0], 0)
        self.assertEqual(fluxes['rxn_8'][1], float('inf'))


class TestFluxVariabilityThermodynamic(unittest.TestCase):
    def setUp(self):
        self.database = DictDatabase()
        self.database.set_reaction('rxn_1', parse_reaction('=> (2) |A|'))
        self.database.set_reaction('rxn_2', parse_reaction('|A| <=> |B|'))
        self.database.set_reaction('rxn_3', parse_reaction('|A| => |D|'))
        self.database.set_reaction('rxn_4', parse_reaction('|A| => |C|'))
        self.database.set_reaction('rxn_5', parse_reaction('|C| => |D|'))
        self.database.set_reaction('rxn_6', parse_reaction('|D| =>'))
        self.database.set_reaction('rxn_7', parse_reaction('|E| => |F|'))
        self.database.set_reaction('rxn_8', parse_reaction('|F| => |E|'))

        self.model = MetabolicModel.load_model(
            self.database, self.database.reactions)
        self.model.limits['rxn_5'].upper = 100

        try:
            self.solver = generic.Solver(integer=True)
        except generic.RequirementsError:
            self.skipTest('Unable to find an MILP solver for tests')

    def test_flux_variability_thermodynamic(self):
        if self.solver.properties['name'] == 'glpk':
            self.skipTest('Skipping because of known issue with GLPK')
        fluxes = dict(fluxanalysis.flux_variability(
            self.model, self.model.reactions, {'rxn_6': 200},
            tfba=True, solver=self.solver))

        self.assertAlmostEqual(fluxes['rxn_1'][0], 100)

        self.assertAlmostEqual(fluxes['rxn_2'][0], 0)
        self.assertAlmostEqual(fluxes['rxn_2'][1], 0)

        self.assertAlmostEqual(fluxes['rxn_5'][0], 0)
        self.assertAlmostEqual(fluxes['rxn_5'][1], 100)

        self.assertAlmostEqual(fluxes['rxn_6'][0], 200)

        self.assertAlmostEqual(fluxes['rxn_7'][1], 0)
        self.assertAlmostEqual(fluxes['rxn_8'][1], 0)


class TestFluxConsistency(unittest.TestCase):
    def setUp(self):
        self.database = DictDatabase()
        self.database.set_reaction('rxn_1', parse_reaction('=> (2) |A|'))
        self.database.set_reaction('rxn_2', parse_reaction('|A| <=> |B|'))
        self.database.set_reaction('rxn_3', parse_reaction('|A| => |D|'))
        self.database.set_reaction('rxn_4', parse_reaction('|A| => |C|'))
        self.database.set_reaction('rxn_5', parse_reaction('|C| => |D|'))
        self.database.set_reaction('rxn_6', parse_reaction('|D| =>'))
        self.database.set_reaction('rxn_7', parse_reaction('|E| => |F|'))
        self.database.set_reaction('rxn_8', parse_reaction('|F| => |E|'))
        self.model = MetabolicModel.load_model(
            self.database, self.database.reactions)

        try:
            self.solver = generic.Solver()
        except generic.RequirementsError:
            self.skipTest('Unable to find an LP solver for tests')

    def test_check_on_consistent(self):
        self.model.remove_reaction('rxn_2')
        core = self.model.reactions
        inconsistent = set(fluxanalysis.consistency_check(
            self.model, core, epsilon=0.001, tfba=False, solver=self.solver))
        self.assertEqual(inconsistent, set())

    def test_check_on_inconsistent(self):
        core = set(self.model.reactions)
        inconsistent = set(fluxanalysis.consistency_check(
            self.model, core, epsilon=0.001, tfba=False, solver=self.solver))
        self.assertEqual(inconsistent, {'rxn_2'})


class TestFluxConsistencyThermodynamic(unittest.TestCase):
    def setUp(self):
        self.database = DictDatabase()
        self.database.set_reaction('rxn_1', parse_reaction('=> (2) |A|'))
        self.database.set_reaction('rxn_2', parse_reaction('|A| <=> |B|'))
        self.database.set_reaction('rxn_3', parse_reaction('|A| => |D|'))
        self.database.set_reaction('rxn_4', parse_reaction('|A| => |C|'))
        self.database.set_reaction('rxn_5', parse_reaction('|C| => |D|'))
        self.database.set_reaction('rxn_6', parse_reaction('|D| =>'))
        self.database.set_reaction('rxn_7', parse_reaction('|E| => |F|'))
        self.database.set_reaction('rxn_8', parse_reaction('|F| => |E|'))
        self.model = MetabolicModel.load_model(
            self.database, self.database.reactions)

        try:
            self.solver = generic.Solver(integer=True)
        except generic.RequirementsError:
            self.skipTest('Unable to find an MILP solver for tests')

    def test_check_on_inconsistent_with_thermodynamic_constraints(self):
        self.model.remove_reaction('rxn_2')
        core = self.model.reactions
        inconsistent = set(fluxanalysis.consistency_check(
            self.model, core, epsilon=0.001, tfba=True, solver=self.solver))
        self.assertEqual(inconsistent, {'rxn_7', 'rxn_8'})


class TestFluxRandomization(unittest.TestCase):
    def setUp(self):
        self.database = DictDatabase()
        self.database.set_reaction('rxn_1', parse_reaction('=> (2) |A|'))
        self.database.set_reaction('rxn_2', parse_reaction('|A| <=> |B|'))
        self.database.set_reaction('rxn_3', parse_reaction('|A| => |D|'))
        self.database.set_reaction('rxn_4', parse_reaction('|A| => |C|'))
        self.database.set_reaction('rxn_5', parse_reaction('|C| => |D|'))
        self.database.set_reaction('rxn_6', parse_reaction('|D| =>'))
        self.database.set_reaction('rxn_7', parse_reaction('|E| => |F|'))
        self.database.set_reaction('rxn_8', parse_reaction('|F| => |E|'))
        self.model = MetabolicModel.load_model(
            self.database, self.database.reactions)

        try:
            self.solver = generic.Solver()
        except generic.RequirementsError:
            self.skipTest('Unable to find an LP solver for tests')

    def test_flux_randomization(self):
        fluxes = dict(fluxanalysis.flux_randomization(
            self.model, {'rxn_6': 1000}, False, self.solver))
        self.assertAlmostEqual(fluxes['rxn_1'], 500)
        self.assertAlmostEqual(fluxes['rxn_2'], 0)
        self.assertAlmostEqual(fluxes['rxn_3'] + fluxes['rxn_4'], 1000)
        self.assertAlmostEqual(fluxes['rxn_6'], 1000)

        # Cycle
        self.assertGreaterEqual(fluxes['rxn_7'], 0)
        self.assertGreaterEqual(fluxes['rxn_8'], 0)
        self.assertLessEqual(fluxes['rxn_7'], 1000)
        self.assertLessEqual(fluxes['rxn_8'], 1000)


if __name__ == '__main__':
    unittest.main()<|MERGE_RESOLUTION|>--- conflicted
+++ resolved
@@ -211,17 +211,10 @@
             self.skipTest('Unable to find an LP solver for tests')
 
     def test_flux_variability(self):
-<<<<<<< HEAD
-        try:
-            self.solver = generic.Solver(integrality_tolerance=True)
-        except generic.RequirementsError:
-            self.skipTest('Unable to find an LP solver for tests')
-=======
         if self.solver.properties['name'] == 'qsoptex':
             self.skipTest('Skipping because of known issue with QSopt_ex ('
                           'cannot assign value to integrality tolerance when '
                           'QSopt_ex is the sole LP solver)')
->>>>>>> 51822fe6
 
         fluxes = dict(fluxanalysis.flux_variability(
             self.model, self.model.reactions, {'rxn_6': 200},
