--- conflicted
+++ resolved
@@ -211,13 +211,8 @@
             action=FilePrefixAppendAction,
             help='Reaction to exclude (e.g. biomass reactions or macromolecule synthesis)')
         parser.add_argument(
-<<<<<<< HEAD
-            '--edge-values', type=argparse.FileType('r'), default=None,
-            help='Values of edges')
-=======
             '--fba', action='store_true',
             help='visualize reaction flux')
->>>>>>> d303c552
         parser.add_argument(
             '--element', type=text_type, default='C',
             help='Primary element flow')
@@ -264,34 +259,6 @@
                         msg += '\n{}'.format(e.indicator)
                     logger.warning(msg)
 
-<<<<<<< HEAD
-        # set edge_values
-        edge_values = {}
-        if self._args.edge_values is not None:
-            for row in csv.reader(self._args.edge_values, delimiter=str(u'\t')):
-                edge_values[row[0]] = float(row[1])
-
-        # edge_values = None
-        # if len(reaction_flux) > 0:
-        #     edge_values = {}
-        #     for reaction in self._mm.reactions:
-        #         rx = self._mm.get_reaction(reaction)
-        #         if reaction in reaction_flux:
-        #             flux = reaction_flux[reaction]
-        #             if abs(flux) < 1e-9:
-        #                 continue
-        #
-        #             if flux > 0:
-        #                 for compound, value in rx.right:  # value=stoichiometry
-        #                     edge_values[reaction, compound] = (flux * float(value))
-        #                 for compound, value in rx.left:
-        #                     edge_values[compound, reaction] = (flux * float(value))
-        #             else:
-        #                 for compound, value in rx.left:
-        #                     edge_values[reaction, compound] = (- flux * float(value))
-        #                 for compound, value in rx.right:
-        #                     edge_values[compound, reaction] = (- flux * float(value))
-=======
         # run l1min_fba, get reaction fluxes
         reaction_flux = {}
         if self._args.fba is True:
@@ -319,7 +286,6 @@
             logger.info('Minimized reactions: {}'.format(count))
 
         edge_values = make_edge_values(reaction_flux, self._mm, compound_formula, self._args.element)
->>>>>>> d303c552
 
         # Mapping from string of cpd_id+compartment(eg: pyr_c[c]) to Compound object
         cpd_object = {}
@@ -418,16 +384,11 @@
             pair_list.append((c1, c2))
             pair_list.append((c2, c1))
 
-<<<<<<< HEAD
-        g, g1, g2 = self.create_split_bipartite_graph(self._mm, self._model, filter_dict, cpairs_dict,
-                                                      self._args.element, subset_reactions, edge_values,
-                                                      compound_formula, split_graph=split_reactions)
-=======
+
         g, g1, g2 = self.create_bipartite_graph(self._mm, self._model, filter_dict, cpairs_dict,self._args.element,
                                                 subset_reactions, edge_values,compound_formula, reaction_flux,
                                                 split_graph=split_reaction)
 
->>>>>>> d303c552
         final_graph = None
         if self._args.method != 'no-fpp':
             if self._args.split_map is True:
@@ -464,11 +425,6 @@
                 except subprocess.CalledProcessError:
                     logger.warning('the graph is too large to create')
 
-<<<<<<< HEAD
-    def create_split_bipartite_graph(self, model, nativemodel, predict_results, cpair_dict, element, subset,
-                                     edge_values, cpd_formula, split_graph=True):
-        """create bipartite graph from filter_dict"""
-=======
 
     def create_bipartite_graph(self, model, nativemodel, predict_results, cpair_dict, element, subset,
                                      edge_values, cpd_formula, reaction_flux, split_graph=True):
@@ -492,7 +448,6 @@
         reaction_flux: Dictionary mapping reaction ID to reaction flux. Flux is a float number.
         split_graph: An argument used to decide if split node for one reaction. Default is 'True'"""
 
->>>>>>> d303c552
         g = graph.Graph()
         g1 = graph.Graph()
         g2 = graph.Graph()
@@ -508,20 +463,7 @@
         for rxn in nativemodel.reactions:
             rxn_entry[rxn.id] = rxn
 
-<<<<<<< HEAD
-        if len(edge_values) > 0:
-            scale_edge = {}
-            for r, v in iteritems(edge_values):
-                scale_edge[r] = abs(v)
-            min_edge_value = min(itervalues(scale_edge))
-            max_edge_value = max(itervalues(scale_edge))
-        else:
-            min_edge_value = 1
-            max_edge_value = 1
-
-=======
         # setting node color
->>>>>>> d303c552
         recolor_dict = {}
         if self._args.color is not None:
             for f in self._args.color:
@@ -569,17 +511,11 @@
             if max_edge_value - min_edge_value == 0:
                 return 1
             else:
-<<<<<<< HEAD
-                # alpha = (value - min_edge_value) / (max_edge_value - min_edge_value)
-                alpha = abs(value) / abs(max_edge_value)
-                return 20 * alpha
-=======
                 if value > max_edge_value:
                     value = max_edge_value
                 alpha = value / max_edge_value
 
                 return 12 * alpha
->>>>>>> d303c552
 
         def dir_value(direction):
             """assign value to different reaction directions"""
@@ -590,36 +526,6 @@
             else:
                 return 'both'
 
-<<<<<<< HEAD
-        # def final_props(reaction, edge1, edge2):
-        #     """set final properties of edges"""
-        #     if edge_values is not None:
-        #         p = {}
-        #         if edge1 in edge_values:
-        #             p['dir'] = 'forward'
-        #             p['penwidth'] = pen_width(edge_values[edge1])
-        #             # print(edge1)
-        #             # print('forward\t{}\t{}\t{}'.format(reaction, edge1, edge_values[edge1]))
-        #         elif edge2 in edge_values:
-        #             p['dir'] = 'back'
-        #             p['penwidth'] = pen_width(edge_values[edge2])
-        #             # print('reverse\t{}\t{}\t{}'.format(reaction, edge2, edge_values[edge2]))
-        #         else:
-        #             p['style'] = 'dotted'
-        #             p['dir'] = dir_value(reaction.direction)
-        #         return p
-        #     else:
-        #         return {'dir': dir_value(reaction.direction)}
-
-        def final_props(rxn_id):
-            """set final properties of edges, including direction and width"""
-            reaction = model.get_reaction(rxn_id)
-            if len(edge_values) > 0:
-                p = {}
-                if rxn_id in edge_values:
-                    p['dir'] = dir_value(reaction.direction)
-                    p['penwidth'] = pen_width(edge_values[rxn_id])
-=======
         def final_props(reaction, edge1, edge2):
             """set final properties of edges"""
             if len(edge_values) > 0:
@@ -630,7 +536,6 @@
                 elif edge2 in edge_values:
                     p['dir'] = 'back'
                     p['penwidth'] = pen_width(edge_values[edge2])
->>>>>>> d303c552
                 else:
                     p['style'] = 'dotted'
                     p['dir'] = dir_value(reaction.direction)
@@ -716,43 +621,6 @@
 
         # create bipartite and reactions-combined graph if --method is fpp
 
-<<<<<<< HEAD
-            def condensed_rxn_props(detail, r_list, reaction_flux):
-                if len(r_list) == 1:
-                    label_comb = rxns_properties(rxn_entry[r_list[0]], detail, reaction_flux)
-                else:
-                    label_comb = '\n'.join(r for r in r_list)
-                return label_comb
-
-            def dir_value_2(r_list):
-                if r_list == rxns.forward:
-                    return {'dir': 'forward'}
-                elif r_list == rxns.back:
-                    return {'dir': 'back'}
-                else:
-                    return {'dir': 'both'}
-
-            def final_props_2(rlist):
-                if len(edge_values) > 0:
-                    if len(rlist) == 1:
-                        return final_props(rlist[0])
-                    else:
-                        p = {}
-                        # edge_value_list = []
-                        # for r in rlist:
-                        #     if r in edge_values:
-                        #         edge_value_list.append(edge_values[r])
-                        #     else:
-                        #         edge_value_list.append(0)
-                        # comb_edge_value = sum(edge_value_list)
-                        # if comb_edge_value == 0:
-                        if all(r for r in rlist) not in edge_values:
-                            p['style'] = 'dotted'
-                            p['dir'] = dir_value_2(rlist)['dir']
-                        else:
-                            p['dir'] = dir_value_2(rlist)['dir']
-                    return p
-=======
         def condensed_rxn_props(detail, r_list, reaction_flux):
             if len(r_list) == 1:
                 label_comb = rxns_properties(rxn_entry[r_list[0]], detail, reaction_flux)
@@ -779,7 +647,6 @@
                         edge2 = c, rlist[0]
                     rx = model.get_reaction(rlist[0])
                     return final_props(rx, edge1, edge2)
->>>>>>> d303c552
                 else:
                     if n == 1:
                         edges1 = [(r, c) for r in rlist]
